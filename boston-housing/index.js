--- conflicted
+++ resolved
@@ -29,7 +29,7 @@
 import * as ui from './ui';
 
 // Some hyperparameters for model training.
-const NUM_EPOCHS = 200;
+const NUM_EPOCHS = 10;
 
 const BATCH_SIZE = 40;
 
@@ -45,7 +45,6 @@
 
 // Converts loaded data into tensors and creates normalized versions of the
 // features.
-<<<<<<< HEAD
 export async function loadDataAndNormalize() {
   // TODO(kangyizhang): Statistics should be generated from trainDataset
   // directly. Update following codes after
@@ -84,22 +83,6 @@
       (value - featureStats[index].mean) / featureStats[index].stddev));
   return [normalizedFeatures, row[1]];
 }
-=======
-export function arraysToTensors() {
-  tensors.rawTrainFeatures = tf.tensor2d(bostonData.trainFeatures);
-  tensors.trainTarget = tf.tensor2d(bostonData.trainTarget);
-  tensors.rawTestFeatures = tf.tensor2d(bostonData.testFeatures);
-  tensors.testTarget = tf.tensor2d(bostonData.testTarget);
-  // Normalize mean and standard deviation of data.
-  let {dataMean, dataStd} =
-      normalization.determineMeanAndStddev(tensors.rawTrainFeatures);
-
-  tensors.trainFeatures = normalization.normalizeTensor(
-      tensors.rawTrainFeatures, dataMean, dataStd);
-  tensors.testFeatures =
-      normalization.normalizeTensor(tensors.rawTestFeatures, dataMean, dataStd);
-};
->>>>>>> 5cadc5b9
 
 /**
  * Builds and returns Linear Regression Model.
@@ -195,41 +178,31 @@
  * @param {boolean} weightsIllustration Whether to print info about the learned
  *  weights.
  */
-<<<<<<< HEAD
-export const run = async (model, weightsIllustration) => {
-  await ui.updateStatus('Compiling model...');
+export async function run(model, modelName, weightsIllustration) {
   model.compile({
     optimizer: tf.train.sgd(LEARNING_RATE),
     loss: 'meanSquaredError'
   });
 
-  let trainLoss;
-  let valLoss;
-
-  await ui.updateStatus('Starting training process...');
+  let trainLogs = [];
+  const container = document.querySelector(`#${modelName} .chart`);
+
+  ui.updateStatus('Starting training process...');
 
   // Fit the model using the prepared Dataset.
   await model.fitDataset(preparedData.trainData, {
-=======
-export async function run(model, modelName, weightsIllustration) {
-  model.compile(
-      {optimizer: tf.train.sgd(LEARNING_RATE), loss: 'meanSquaredError'});
-
-  let trainLogs = [];
-  const container = document.querySelector(`#${modelName} .chart`);
-
-  ui.updateStatus('Starting training process...');
-  await model.fit(tensors.trainFeatures, tensors.trainTarget, {
-    batchSize: BATCH_SIZE,
->>>>>>> 5cadc5b9
     epochs: NUM_EPOCHS,
     validationData: preparedData.validationData,
     callbacks: {
       onEpochEnd: async (epoch, logs) => {
         await ui.updateModelStatus(
-            `Epoch ${epoch + 1} of ${NUM_EPOCHS} completed.`, modelName);
-        trainLogs.push(logs);
-        tfvis.show.history(container, trainLogs, ['loss', 'val_loss'])
+          `Epoch ${epoch + 1} of ${NUM_EPOCHS} completed.`, modelName);
+        trainLogs.push({
+          loss: logs.loss,
+          val_loss: logs.val_loss
+        });
+        // trainLogs.push(logs);
+        tfvis.show.history(container, trainLogs, ['loss', 'val_loss']);
 
         if (weightsIllustration) {
           model.layers[0].getWeights()[0].data().then(kernelAsArr => {
@@ -241,15 +214,18 @@
     }
   });
 
-<<<<<<< HEAD
-  await ui.updateStatus('Running on test data...');
+  ui.updateStatus('Running on test data...');
   const result =
     (await model.evaluateDataset(preparedData.testData, {}));
   const testLoss = result.dataSync()[0];
-  await ui.updateStatus(
+
+  const trainLoss = trainLogs[trainLogs.length - 1].loss;
+  const valLoss = trainLogs[trainLogs.length - 1].val_loss;
+  await ui.updateModelStatus(
     `Final train-set loss: ${trainLoss.toFixed(4)}\n` +
     `Final validation-set loss: ${valLoss.toFixed(4)}\n` +
-    `Test-set loss: ${testLoss.toFixed(4)}`);
+    `Test-set loss: ${testLoss.toFixed(4)}`,
+    modelName);
 };
 
 export const computeBaseline = async () => {
@@ -257,12 +233,14 @@
   // row[1] is target data.
   const targetStats = await computeDatasetStatistics(
     bostonData.trainDataset.map((row) => row[1]));
-  const trainMean = targetStats[0].mean;
+  const avgPrice = targetStats[0].mean;
+  console.log(`Average price: ${avgPrice}`);
+
   let testSquareError = 0;
   let testCount = 0;
 
   await bostonData.testDataset.forEach((row) => {
-    testSquareError += Math.pow(row[1] - trainMean, 2);
+    testSquareError += Math.pow(row[1] - avgPrice, 2);
     testCount++;
   });
 
@@ -270,31 +248,9 @@
     throw new Error('No test data found!');
   }
   const baseline = testSquareError / testCount;
+  console.log(`Baseline loss: ${baseline}`);
   const baselineMsg =
     `Baseline loss (meanSquaredError) is ${baseline.toFixed(2)}`;
-=======
-  ui.updateStatus('Running on test data...');
-  const result = model.evaluate(
-      tensors.testFeatures, tensors.testTarget, {batchSize: BATCH_SIZE});
-  const testLoss = result.dataSync()[0];
-
-  const trainLoss = trainLogs[trainLogs.length - 1].loss;
-  const valLoss = trainLogs[trainLogs.length - 1].val_loss;
-  await ui.updateModelStatus(
-      `Final train-set loss: ${trainLoss.toFixed(4)}\n` +
-          `Final validation-set loss: ${valLoss.toFixed(4)}\n` +
-          `Test-set loss: ${testLoss.toFixed(4)}`,
-      modelName);
-};
-
-export function computeBaseline() {
-  const avgPrice = tf.mean(tensors.trainTarget);
-  console.log(`Average price: ${avgPrice.dataSync()}`);
-  const baseline = tf.mean(tf.pow(tf.sub(tensors.testTarget, avgPrice), 2));
-  console.log(`Baseline loss: ${baseline.dataSync()}`);
-  const baselineMsg = `Baseline loss (meanSquaredError) is ${
-      baseline.dataSync()[0].toFixed(2)}`;
->>>>>>> 5cadc5b9
   ui.updateBaselineStatus(baselineMsg);
 };
 
@@ -303,15 +259,10 @@
   ui.updateStatus('Data loaded, converting to tensors');
   await loadDataAndNormalize();
   ui.updateStatus(
-<<<<<<< HEAD
     'Data is now available as tensors.\n' +
     'Click a train button to begin.');
-=======
-      'Data is now available as tensors.\n' +
-      'Click a train button to begin.');
   // TODO Explain what baseline loss is. How it is being computed in this
   // Instance
->>>>>>> 5cadc5b9
   ui.updateBaselineStatus('Estimating baseline loss');
   computeBaseline();
   await ui.setup();
